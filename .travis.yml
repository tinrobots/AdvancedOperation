--- conflicted
+++ resolved
@@ -18,19 +18,11 @@
 
     # macOS: Swift Tests, CocoaPods and SwiftLint
     - os: osx
-<<<<<<< HEAD
       osx_image: xcode9.4
       language: objective-c
       before_install:
         - gem install cocoapods -no-rdoc --no-ri --no-document --quiet
         - brew outdated swiftlint || brew upgrade swiftlint
-=======
-      osx_image: xcode9.3
-      language: objective-c
-      before_install:
-        - gem install cocoapods -no-rdoc --no-ri --no-document --quiet
-        - brew upgrade swiftlint
->>>>>>> a68d9937
       before_script:
         - swiftlint --reporter "emoji"  
       script:
@@ -42,33 +34,21 @@
 
     # iOS 11.3 Debug
     - os: osx
-<<<<<<< HEAD
       osx_image: xcode9.4
-=======
-      osx_image: xcode9.3
->>>>>>> a68d9937
       language: objective-c
       env: 
         - DESTINATION="OS=11.3,name=iPhone X" SCHEME="$IOS_FRAMEWORK_SCHEME" SDK="$IOS_SDK" XCODE_RUN_TESTS="YES" CODECOV_FLAG="ios" XCODE_CONFIGURATION="DEBUG"
 
     # iOS 11.3 Release
     - os: osx
-<<<<<<< HEAD
       osx_image: xcode9.4
-=======
-      osx_image: xcode9.3
->>>>>>> a68d9937
       language: objective-c
       env: 
         - DESTINATION="OS=11.3,name=iPhone X" SCHEME="$IOS_FRAMEWORK_SCHEME" SDK="$IOS_SDK" XCODE_RUN_TESTS="YES" CODECOV_FLAG="ios" XCODE_CONFIGURATION="RELEASE"
 
     #watchOS 4.3 Debug
     - os: osx
-<<<<<<< HEAD
       osx_image: xcode9.4
-=======
-      osx_image: xcode9.3
->>>>>>> a68d9937
       language: objective-c
       env: 
         - DESTINATION="OS=4.3,name=Apple Watch - 42mm" SCHEME="$WATCHOS_FRAMEWORK_SCHEME" SDK="$WATCHOS_SDK" XCODE_RUN_TESTS="NO" CODECOV_FLAG="watchos" XCODE_CONFIGURATION="DEBUG"
@@ -89,33 +69,21 @@
 
     # tvOS 11.3 Release
     - os: osx
-<<<<<<< HEAD
       osx_image: xcode9.4
-=======
-      osx_image: xcode9.3
->>>>>>> a68d9937
       language: objective-c
       env: 
         - DESTINATION="OS=11.3,name=Apple TV 4K (at 1080p)" SCHEME="$TVOS_FRAMEWORK_SCHEME" SDK="$TVOS_SDK" XCODE_RUN_TESTS="YES" CODECOV_FLAG="tvos" XCODE_CONFIGURATION="RELEASE"
 
     # macOS Debug
     - os: osx
-<<<<<<< HEAD
       osx_image: xcode9.4
-=======
-      osx_image: xcode9.3
->>>>>>> a68d9937
       language: objective-c
       env: 
        - DESTINATION="arch=x86_64" SCHEME="$MACOS_FRAMEWORK_SCHEME" SDK="$MACOS_SDK" XCODE_RUN_TESTS="YES" CODECOV_FLAG="macos" XCODE_CONFIGURATION="DEBUG"     
     
     # macOS Release
     - os: osx
-<<<<<<< HEAD
       osx_image: xcode9.4
-=======
-      osx_image: xcode9.3
->>>>>>> a68d9937
       language: objective-c
       env: 
        - DESTINATION="arch=x86_64" SCHEME="$MACOS_FRAMEWORK_SCHEME" SDK="$MACOS_SDK" XCODE_RUN_TESTS="YES" CODECOV_FLAG="macos" XCODE_CONFIGURATION="RELEASE"         
