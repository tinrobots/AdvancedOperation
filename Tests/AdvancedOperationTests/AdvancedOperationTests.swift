//
// AdvancedOperation
//
// Copyright © 2016-2019 Tinrobots.
//
// Permission is hereby granted, free of charge, to any person obtaining a copy
// of this software and associated documentation files (the "Software"), to deal
// in the Software without restriction, including without limitation the rights
// to use, copy, modify, merge, publish, distribute, sublicense, and/or sell
// copies of the Software, and to permit persons to whom the Software is
// furnished to do so, subject to the following conditions:
//
// The above copyright notice and this permission notice shall be included in all
// copies or substantial portions of the Software.
//
// THE SOFTWARE IS PROVIDED "AS IS", WITHOUT WARRANTY OF ANY KIND, EXPRESS OR
// IMPLIED, INCLUDING BUT NOT LIMITED TO THE WARRANTIES OF MERCHANTABILITY,
// FITNESS FOR A PARTICULAR PURPOSE AND NONINFRINGEMENT. IN NO EVENT SHALL THE
// AUTHORS OR COPYRIGHT HOLDERS BE LIABLE FOR ANY CLAIM, DAMAGES OR OTHER
// LIABILITY, WHETHER IN AN ACTION OF CONTRACT, TORT OR OTHERWISE, ARISING FROM,
// OUT OF OR IN CONNECTION WITH THE SOFTWARE OR THE USE OR OTHER DEALINGS IN THE
// SOFTWARE.

import XCTest
@testable import AdvancedOperation

final class AdvancedOperationTests: XCTestCase {
  
  func testStart() {
    let operation = SleepyAsyncOperation() // by default is 3 second long
    XCTAssertNil(operation.duration)
    let expectation1 = XCTKVOExpectation(keyPath: #keyPath(AdvancedOperation.isFinished), object: operation, expectedValue: true)
    XCTAssertTrue(operation.isReady)
    
    operation.start()
    XCTAssertTrue(operation.isExecuting)
    
    wait(for: [expectation1], timeout: 10)
    XCTAssertTrue(operation.isFinished)
    XCTAssertTrue(operation.progress.isFinished)
    XCTAssertNotNil(operation.duration)
    XCTAssertTrue(operation.duration! >= 3.0)
  }
  
  func testMultipleStart() {
    let operation = SleepyAsyncOperation()
    let expectation1 = XCTKVOExpectation(keyPath: #keyPath(AdvancedOperation.isFinished), object: operation, expectedValue: true)
    
    XCTAssertTrue(operation.isReady)
    XCTAssertFalse(operation.isExecuting)
    XCTAssertFalse(operation.isCancelled)
    XCTAssertFalse(operation.isFinished)
    
    operation.start()
    operation.start()
    operation.start()
    
    XCTAssertTrue(operation.isExecuting)
    
    wait(for: [expectation1], timeout: 10)
    XCTAssertTrue(operation.isFinished)
    XCTAssertTrue(operation.progress.isFinished)
  }
  
  func testMultipleAsyncStart() {
    let queue = DispatchQueue(label: "test")
    let operation = SleepyAsyncOperation(interval1: 0, interval2: 1, interval3: 0)
    
    let expectation1 = XCTKVOExpectation(keyPath: #keyPath(AdvancedOperation.isExecuting), object: operation, expectedValue: true)
    let expectation2 = XCTKVOExpectation(keyPath: #keyPath(AdvancedOperation.isExecuting), object: operation, expectedValue: false)
    let expectation3 = XCTKVOExpectation(keyPath: #keyPath(AdvancedOperation.isFinished), object: operation, expectedValue: true)
    
    XCTAssertTrue(operation.isReady)
    XCTAssertFalse(operation.isExecuting)
    XCTAssertFalse(operation.isCancelled)
    XCTAssertFalse(operation.isFinished)
    
    queue.async {
      operation.start()
    }
    operation.start()
    queue.async {
      operation.start()
    }
    
    wait(for: [expectation1, expectation2, expectation3], timeout: 10)
    XCTAssertTrue(operation.isFinished)
    XCTAssertTrue(operation.progress.isFinished)
  }
  
  func testMultipleAsyncStartAndCancel() {
    let queue1 = DispatchQueue(label: "test1")
    let queue2 = DispatchQueue(label: "test2")
    let operation = SleepyAsyncOperation(interval1: 0, interval2: 1, interval3: 0)
    
    let expectation1 = XCTKVOExpectation(keyPath: #keyPath(AdvancedOperation.isExecuting), object: operation, expectedValue: true)
    let expectation2 = XCTKVOExpectation(keyPath: #keyPath(AdvancedOperation.isExecuting), object: operation, expectedValue: false)
    let expectation3 = XCTKVOExpectation(keyPath: #keyPath(AdvancedOperation.isFinished), object: operation, expectedValue: true)
    
    XCTAssertTrue(operation.isReady)
    XCTAssertFalse(operation.isExecuting)
    XCTAssertFalse(operation.isCancelled)
    XCTAssertFalse(operation.isFinished)
    
    queue1.async {
      operation.start()
    }
    
    operation.start()
    
    queue2.async {
      operation.cancel()
    }
    
    queue1.async {
      operation.start()
    }
    
    wait(for: [expectation1, expectation2, expectation3], timeout: 10)
    
    XCTAssertTrue(operation.isCancelled)
    XCTAssertTrue(operation.isCancelled)
    XCTAssertTrue(operation.isFinished)
    XCTAssertNotNil(operation.duration)
  }
  
  func testCancel() {
    let operation = SleepyAsyncOperation()
    let expectation1 = XCTKVOExpectation(keyPath: #keyPath(AdvancedOperation.isFinished), object: operation, expectedValue: true)
    
    XCTAssertTrue(operation.isReady)
    
    operation.start()
    XCTAssertTrue(operation.isExecuting)
    
    operation.cancel()
    XCTAssertNil(operation.duration)
    XCTAssertTrue(operation.isCancelled)
    
    wait(for: [expectation1], timeout: 10)
    XCTAssertTrue(operation.isCancelled)
    XCTAssertTrue(operation.isFinished)
    XCTAssertTrue(operation.progress.isFinished)
  }
  
  func testCancelWithoutStarting() {
    let operation = SleepyAsyncOperation()
    
    XCTAssertTrue(operation.isReady)
    let expectation = XCTKVOExpectation(keyPath: #keyPath(AdvancedOperation.isCancelled), object: operation, expectedValue: true)
    operation.cancel()
    
    wait(for: [expectation], timeout: 10)
    
    XCTAssertTrue(operation.isCancelled)
    XCTAssertFalse(operation.isFinished)
    XCTAssertFalse(operation.progress.isFinished)
  }
  
  func testCancelBeforeStart() {
    let operation = SleepyAsyncOperation(interval1: 1, interval2: 1, interval3: 1)
    XCTAssertTrue(operation.isReady)
    
    operation.cancel()
    operation.start()
    XCTAssertTrue(operation.isCancelled)
    
    operation.waitUntilFinished()
    
    XCTAssertTrue(operation.isCancelled)
    XCTAssertTrue(operation.isFinished)
  }
  
  func testMultipleCancel() {
    let operation = SleepyAsyncOperation()
    let expectation1 = XCTKVOExpectation(keyPath: #keyPath(AdvancedOperation.isFinished), object: operation, expectedValue: true)
    
    XCTAssertTrue(operation.isReady)
    
    operation.start()
    XCTAssertTrue(operation.isExecuting)
    
    operation.cancel()
    operation.cancel(errors: [MockError.test])
    operation.cancel(errors: [MockError.failed])
    XCTAssertTrue(operation.isCancelled)
    
    wait(for: [expectation1], timeout: 10)
    XCTAssertTrue(operation.isCancelled)
    XCTAssertTrue(operation.isFinished)
    XCTAssertTrue(operation.progress.isFinished)
  }
  
  func testMultipleStartsAfterACancel() {
    let operation = InfiniteAsyncOperation()
    operation.cancel()
    XCTAssertTrue(operation.isCancelled)
    XCTAssertFalse(operation.isFinished)
    operation.start()
    XCTAssertFalse(operation.isExecuting)
    XCTAssertTrue(operation.isCancelled)
    XCTAssertTrue(operation.isFinished)
    operation.start()
    XCTAssertFalse(operation.isExecuting)
    XCTAssertTrue(operation.isCancelled)
    XCTAssertTrue(operation.isFinished)
  }
  
  func testMultipleCancelWithManyObservers() {
    let operation = SleepyAsyncOperation()
    let expectation1 = XCTKVOExpectation(keyPath: #keyPath(AdvancedOperation.isFinished), object: operation, expectedValue: true)
    
    XCTAssertTrue(operation.isReady)
    
    for _ in 1...100 {
      operation.addObserver(BlockObserver())
    }
    
    operation.start()
    XCTAssertTrue(operation.isExecuting)
    
    let queue = DispatchQueue(label: "test")
    
    operation.cancel()
    
    queue.async {
      operation.cancel(errors: [MockError.test])
    }
    operation.cancel(errors: [MockError.failed])
    XCTAssertTrue(operation.isCancelled)
    
    wait(for: [expectation1], timeout: 10)
    
    XCTAssertTrue(operation.isCancelled)
    XCTAssertTrue(operation.isFinished)
  }
  
  func testMultipleStartsAndCancels() {
    let operation = RunUntilCancelledAsyncOperation()
    let expectation1 = XCTKVOExpectation(keyPath: #keyPath(AdvancedOperation.isFinished), object: operation, expectedValue: true)
    
    XCTAssertTrue(operation.isReady)
    
    operation.start()
    operation.cancel()
    operation.start()
    operation.cancel(errors: [MockError.test])
    operation.cancel(errors: [MockError.failed])
    
    wait(for: [expectation1], timeout: 10)
    
    XCTAssertFalse(operation.isExecuting)
    XCTAssertFalse(operation.hasErrors)
    XCTAssertTrue(operation.isCancelled)
    XCTAssertTrue(operation.isFinished)
  }
  
  func testMultipleStartAndCancelWithErrors() {
    let operation = RunUntilCancelledAsyncOperation(queue: .main)
    let expectation1 = XCTKVOExpectation(keyPath: #keyPath(AdvancedOperation.isFinished), object: operation, expectedValue: true)
    
    operation.log = TestsLog
    XCTAssertTrue(operation.isReady)
    
    operation.start()
    XCTAssertTrue(operation.isExecuting)
    
    operation.cancel(errors: [MockError.test])
    operation.start()
    operation.cancel()
    operation.cancel(errors: [MockError.failed])
    
    wait(for: [expectation1], timeout: 10)
    
    XCTAssertTrue(operation.isCancelled)
    XCTAssertTrue(operation.isFinished)
    XCTAssertSameErrorQuantity(errors: operation.errors, expectedErrors: [MockError.test])
  }
  
  func testMultipleCancelWithError() {
    let operation = RunUntilCancelledAsyncOperation()
    let expectation1 = XCTKVOExpectation(keyPath: #keyPath(AdvancedOperation.isFinished), object: operation, expectedValue: true)
    
    XCTAssertTrue(operation.isReady)
    
    operation.start()
    XCTAssertTrue(operation.isExecuting)
    
    let error = MockError.cancelled(date: Date())
    operation.cancel(errors: [error])
    operation.cancel(errors: [MockError.test])
    operation.cancel(errors: [MockError.failed])
    XCTAssertTrue(operation.isCancelled)
    
    wait(for: [expectation1], timeout: 10)
    
    XCTAssertTrue(operation.isCancelled)
    XCTAssertTrue(operation.isFinished)
    XCTAssertSameErrorQuantity(errors: operation.errors, expectedErrors: [error])
  }
  
  func testObservers() {
    let observer = MockObserver()
    let expectation2 = observer.didFinishExpectation
    let operation = SleepyAsyncOperation()
    operation.addObserver(observer)
    
    let expectation1 = XCTKVOExpectation(keyPath: #keyPath(AdvancedOperation.isFinished), object: operation, expectedValue: true)
    
    operation.start()
    operation.start()
    
    wait(for: [expectation1, expectation2], timeout: 10)
    
    XCTAssertEqual(observer.willExecutetCount, 1)
    XCTAssertEqual(observer.willFinishCount, 1)
    XCTAssertEqual(observer.didFinishCount, 1)
    XCTAssertEqual(observer.willCancelCount, 0)
    XCTAssertEqual(observer.didCancelCount, 0)
    XCTAssertEqual(operation.errors.count, 0)
  }
  
  func testObserversWithMultipleCancelCommands() {
    let observer = MockObserver()
    let operation = RunUntilCancelledAsyncOperation()
    operation.addObserver(observer)
    
    let expectation1 = keyValueObservingExpectation(for: operation, keyPath: #keyPath(AdvancedOperation.isFinished)) { (operation, changes) -> Bool in
      if let operation = operation as? AdvancedOperation {
        return operation.isFinished
      }
      return false
    }
    
    let expectation2 = observer.didFinishExpectation
    
    operation.start()
    operation.cancel()
    operation.cancel(errors: [MockError.cancelled(date: Date())])
    
    wait(for: [expectation1, expectation2], timeout: 10)
    
    XCTAssertEqual(observer.willExecutetCount, 1, "willExecutetCount should be called 1 time instead of \(observer.willExecutetCount)")
    
    XCTAssertEqual(observer.willCancelCount, 1, "willCancelCount should be called 1 time instead of \(observer.willCancelCount)")
    XCTAssertEqual(observer.didCancelCount, 1, "didCancelCount should be called 1 time instead of \(observer.didCancelCount)")
    
    XCTAssertEqual(observer.willFinishCount, 1, "willFinishCount should be called 1 time instead of \(observer.willFinishCount)")
    XCTAssertEqual(observer.didFinishCount, 1, "didFinishCount should be called 1 time instead of \(observer.didFinishCount)")
    
    XCTAssertEqual(operation.errors.count, 0)
  }
  
  func testObserversWithOperationProduction() {
    let queue = AdvancedOperationQueue()
    let producer1 = ProducingOperationsOperation.OperationProducer(BlockOperation { }, true, 0)
    let producer2 = ProducingOperationsOperation.OperationProducer(BlockOperation { }, true, 0)
<<<<<<< HEAD
    
=======

>>>>>>> 0e7754f0
    let operation = ProducingOperationsOperation(operationProducers: [producer1, producer2])
    let expectation1 = XCTKVOExpectation(keyPath: #keyPath(AdvancedOperation.isFinished), object: operation, expectedValue: true)
    let observer = MockObserver()
    let expectation2 = observer.didFinishExpectation
    
    operation.addObserver(observer)
    queue.addOperation(operation)
<<<<<<< HEAD
    
=======

>>>>>>> 0e7754f0
    wait(for: [expectation1, expectation2], timeout: 10)
    
    XCTAssertEqual(observer.willExecutetCount, 1)
    XCTAssertEqual(observer.didProduceCount, 2)
    XCTAssertEqual(observer.willFinishCount, 1)
    XCTAssertEqual(observer.didFinishCount, 1)
    XCTAssertEqual(observer.willCancelCount, 0)
    XCTAssertEqual(observer.didCancelCount, 0)
    XCTAssertEqual(operation.errors.count, 0)
  }
  
  func testCancelWithErrors() {
    let expectation1 = expectation(description: "\(#function)\(#line)")
    let operation = SleepyAsyncOperation()
    
    operation.completionBlock = { expectation1.fulfill() }
    operation.start()
    
    XCTAssertTrue(operation.isExecuting)
    
    operation.cancel(errors: [MockError.test])
    XCTAssertTrue(operation.isCancelled)
    
    waitForExpectations(timeout: 10)
    XCTAssertTrue(operation.isCancelled)
    XCTAssertTrue(operation.isFinished)
    XCTAssertSameErrorQuantity(errors: operation.errors, expectedErrors: [MockError.test])
  }
  
  func testFinishWithErrors() {
    let operation = FailingAsyncOperation()
    let expectation1 = XCTKVOExpectation(keyPath: #keyPath(AdvancedOperation.isFinished), object: operation, expectedValue: true)
    
    operation.start()
    
    wait(for: [expectation1], timeout: 10)
    XCTAssertEqual(operation.errors.count, 2)
  }
  
  // The readiness of operations is determined by their dependencies on other operations and potentially by custom conditions that you define.
  func testReadiness() {
    // Given
    let operation1 = SleepyAsyncOperation()
    let expectation1 = XCTKVOExpectation(keyPath: #keyPath(AdvancedOperation.isFinished), object: operation1, expectedValue: true)
    XCTAssertTrue(operation1.isReady)
    
    let operation2 = BlockOperation(block: { } )
    let expectation2 = expectation(description: "\(#function)\(#line)")
    operation2.addExecutionBlock { expectation2.fulfill() }
    
    // When
    operation1.addDependency(operation2)
    XCTAssertFalse(operation1.isReady)
    
    // Then
    operation2.start()
    XCTAssertTrue(operation1.isReady)
    operation1.start()
    
    wait(for: [expectation1, expectation2], timeout: 10)
    
    XCTAssertTrue(operation1.isFinished)
  }
  
  func testSubclassableObservers() {
    let expectation1 = expectation(description: "\(#function)\(#line)")
    let expectation2 = expectation(description: "\(#function)\(#line)")
    let expectation3 = expectation(description: "\(#function)\(#line)")
    let expectation4 = expectation(description: "\(#function)\(#line)")
    let expectation5 = expectation(description: "\(#function)\(#line)")
<<<<<<< HEAD
    
=======

>>>>>>> 0e7754f0
    let operation1 = SelfObservigOperation()
    let error = MockError.test
    
    operation1.willExecuteHandler = {
      expectation1.fulfill()
    }
<<<<<<< HEAD
    
=======

>>>>>>> 0e7754f0
    operation1.willCancelHandler = { errors in
      XCTAssertNotNil(errors)
      XCTAssertEqual(errors.count, 1)
      expectation2.fulfill()
    }
    
    operation1.didCancelHandler = { errors in
      XCTAssertNotNil(errors)
      XCTAssertEqual(errors.count, 1)
      expectation3.fulfill()
    }
    
    operation1.willFinishHandler = { errors in
      XCTAssertNotNil(errors)
      XCTAssertEqual(errors.count, 1)
      expectation4.fulfill()
    }
    
    operation1.didFinishHandler = { errors in
      XCTAssertNotNil(errors)
      XCTAssertEqual(errors.count, 1)
      expectation5.fulfill()
    }
    
    operation1.start()
    operation1.cancel(errors: [error])
    waitForExpectations(timeout: 10)
  }
  
  func testSynchronousOperationFinishedWithoutErrors() {
    let operation = SynchronousOperation(errors: [])
    operation.start()
    XCTAssertTrue(operation.isFinished)
  }
  
  func testSynchronousOperationFinishedWithErrors() {
    let operation = SynchronousOperation(errors: [MockError.failed])
    operation.start()
    XCTAssertTrue(operation.isFinished)
    XCTAssertTrue(operation.hasErrors)
  }
  
  func testCancelledProgress() {
    let operation = ProgressOperation()
    operation.progress.cancel()
    operation.start()
    XCTAssertTrue(operation.isFinished)
    XCTAssertTrue(operation.isCancelled)
    XCTAssertTrue(operation.progress.isFinished)
  }
  
  func testImplicitProgress() {
    var units = [Int64]()
    var fractions = [Double]()
    let currentProgress = Progress(totalUnitCount: 1)
    currentProgress.becomeCurrent(withPendingUnitCount: 1)
    let currentToken = currentProgress.observe(\.fractionCompleted, options: [.initial]) { (progress, change) in
      print(progress.localizedDescription ?? "progress not available")
      fractions.append(progress.fractionCompleted)
      units.append(progress.completedUnitCount)
    }
    let operation = ProgressOperation()
    operation.start()
    currentProgress.resignCurrent()
    XCTAssertTrue(operation.progress.isFinished)
    XCTAssertTrue(currentProgress.isFinished)
    XCTAssertEqual(units, [0, 0, 0, 0, 1])
    XCTAssertEqual(fractions, [0.0, 0.3, 0.6, 0.9, 1.0])
    currentToken.invalidate()
  }
  
  func testExplicitProgress() {
    var units = [Int64]()
    var fractions = [Double]()
    let currentProgress = Progress(totalUnitCount: 1)
    let operation = ProgressAsyncOperation()
    let expectation1 = XCTKVOExpectation(keyPath: #keyPath(AdvancedOperation.isFinished), object: operation, expectedValue: true)
    currentProgress.addChild(operation.progress, withPendingUnitCount: 1)
    let token = currentProgress.observe(\.fractionCompleted, options: [.initial]) { (progress, change) in
      print(progress.localizedDescription ?? "progress not available")
      fractions.append(progress.fractionCompleted)
      units.append(progress.completedUnitCount)
    }
    operation.start()
    wait(for: [expectation1], timeout: 10)
    XCTAssertTrue(operation.progress.isFinished)
    XCTAssertTrue(currentProgress.isFinished)
    XCTAssertEqual(units, [0, 0, 0, 0, 1])
    XCTAssertEqual(fractions, [0.0, 0.3, 0.6, 0.9, 1.0])
    token.invalidate()
  }
  
}<|MERGE_RESOLUTION|>--- conflicted
+++ resolved
@@ -355,11 +355,6 @@
     let queue = AdvancedOperationQueue()
     let producer1 = ProducingOperationsOperation.OperationProducer(BlockOperation { }, true, 0)
     let producer2 = ProducingOperationsOperation.OperationProducer(BlockOperation { }, true, 0)
-<<<<<<< HEAD
-    
-=======
-
->>>>>>> 0e7754f0
     let operation = ProducingOperationsOperation(operationProducers: [producer1, producer2])
     let expectation1 = XCTKVOExpectation(keyPath: #keyPath(AdvancedOperation.isFinished), object: operation, expectedValue: true)
     let observer = MockObserver()
@@ -367,11 +362,6 @@
     
     operation.addObserver(observer)
     queue.addOperation(operation)
-<<<<<<< HEAD
-    
-=======
-
->>>>>>> 0e7754f0
     wait(for: [expectation1, expectation2], timeout: 10)
     
     XCTAssertEqual(observer.willExecutetCount, 1)
@@ -442,22 +432,13 @@
     let expectation3 = expectation(description: "\(#function)\(#line)")
     let expectation4 = expectation(description: "\(#function)\(#line)")
     let expectation5 = expectation(description: "\(#function)\(#line)")
-<<<<<<< HEAD
-    
-=======
-
->>>>>>> 0e7754f0
     let operation1 = SelfObservigOperation()
     let error = MockError.test
     
     operation1.willExecuteHandler = {
       expectation1.fulfill()
     }
-<<<<<<< HEAD
-    
-=======
 
->>>>>>> 0e7754f0
     operation1.willCancelHandler = { errors in
       XCTAssertNotNil(errors)
       XCTAssertEqual(errors.count, 1)
