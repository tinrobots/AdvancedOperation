--- conflicted
+++ resolved
@@ -85,7 +85,6 @@
 		D268F3F52471338100003666 /* ProgressReportingTests.swift in Sources */ = {isa = PBXBuildFile; fileRef = D268F3F42471338100003666 /* ProgressReportingTests.swift */; };
 		D268F3F62471338100003666 /* ProgressReportingTests.swift in Sources */ = {isa = PBXBuildFile; fileRef = D268F3F42471338100003666 /* ProgressReportingTests.swift */; };
 		D268F3F72471338100003666 /* ProgressReportingTests.swift in Sources */ = {isa = PBXBuildFile; fileRef = D268F3F42471338100003666 /* ProgressReportingTests.swift */; };
-<<<<<<< HEAD
 		D29FE43D24801A7900DA97AA /* FailableAsynchronousOperationTests.swift in Sources */ = {isa = PBXBuildFile; fileRef = D29FE43924801A7900DA97AA /* FailableAsynchronousOperationTests.swift */; };
 		D29FE43E24801A7900DA97AA /* FailableAsynchronousOperationTests.swift in Sources */ = {isa = PBXBuildFile; fileRef = D29FE43924801A7900DA97AA /* FailableAsynchronousOperationTests.swift */; };
 		D29FE43F24801A7900DA97AA /* FailableAsynchronousOperationTests.swift in Sources */ = {isa = PBXBuildFile; fileRef = D29FE43924801A7900DA97AA /* FailableAsynchronousOperationTests.swift */; };
@@ -96,12 +95,10 @@
 		D29FE44624801D2000DA97AA /* ResultOperationTests.swift in Sources */ = {isa = PBXBuildFile; fileRef = D29FE44524801D1F00DA97AA /* ResultOperationTests.swift */; };
 		D29FE44724801D2000DA97AA /* ResultOperationTests.swift in Sources */ = {isa = PBXBuildFile; fileRef = D29FE44524801D1F00DA97AA /* ResultOperationTests.swift */; };
 		D29FE44824801D2000DA97AA /* ResultOperationTests.swift in Sources */ = {isa = PBXBuildFile; fileRef = D29FE44524801D1F00DA97AA /* ResultOperationTests.swift */; };
-=======
 		D2CA6BA4247D59A200A71630 /* Atomic.swift in Sources */ = {isa = PBXBuildFile; fileRef = D2CA6BA3247D59A200A71630 /* Atomic.swift */; };
 		D2CA6BA5247D59A200A71630 /* Atomic.swift in Sources */ = {isa = PBXBuildFile; fileRef = D2CA6BA3247D59A200A71630 /* Atomic.swift */; };
 		D2CA6BA6247D59A200A71630 /* Atomic.swift in Sources */ = {isa = PBXBuildFile; fileRef = D2CA6BA3247D59A200A71630 /* Atomic.swift */; };
 		D2CA6BA7247D59A200A71630 /* Atomic.swift in Sources */ = {isa = PBXBuildFile; fileRef = D2CA6BA3247D59A200A71630 /* Atomic.swift */; };
->>>>>>> 222ec67c
 /* End PBXBuildFile section */
 
 /* Begin PBXContainerItemProxy section */
@@ -164,13 +161,10 @@
 		D21C5D8323D3674E005F8D51 /* AsynchronousOperation.swift */ = {isa = PBXFileReference; lastKnownFileType = sourcecode.swift; path = AsynchronousOperation.swift; sourceTree = "<group>"; };
 		D254E22323C3A68800A1586E /* LICENSE.md */ = {isa = PBXFileReference; lastKnownFileType = net.daringfireball.markdown; path = LICENSE.md; sourceTree = SOURCE_ROOT; };
 		D268F3F42471338100003666 /* ProgressReportingTests.swift */ = {isa = PBXFileReference; lastKnownFileType = sourcecode.swift; path = ProgressReportingTests.swift; sourceTree = "<group>"; };
-<<<<<<< HEAD
 		D29FE43924801A7900DA97AA /* FailableAsynchronousOperationTests.swift */ = {isa = PBXFileReference; fileEncoding = 4; lastKnownFileType = sourcecode.swift; path = FailableAsynchronousOperationTests.swift; sourceTree = "<group>"; };
 		D29FE44024801AE600DA97AA /* ResultOperation.swift */ = {isa = PBXFileReference; fileEncoding = 4; lastKnownFileType = sourcecode.swift; path = ResultOperation.swift; sourceTree = "<group>"; };
 		D29FE44524801D1F00DA97AA /* ResultOperationTests.swift */ = {isa = PBXFileReference; fileEncoding = 4; lastKnownFileType = sourcecode.swift; path = ResultOperationTests.swift; sourceTree = "<group>"; };
-=======
 		D2CA6BA3247D59A200A71630 /* Atomic.swift */ = {isa = PBXFileReference; lastKnownFileType = sourcecode.swift; path = Atomic.swift; sourceTree = "<group>"; };
->>>>>>> 222ec67c
 /* End PBXFileReference section */
 
 /* Begin PBXFrameworksBuildPhase section */
@@ -712,11 +706,8 @@
 			isa = PBXSourcesBuildPhase;
 			buildActionMask = 2147483647;
 			files = (
-<<<<<<< HEAD
 				23A1B87921B81C710018D9D5 /* UnfairLock.swift in Sources */,
 				D29FE44124801AE600DA97AA /* ResultOperation.swift in Sources */,
-=======
->>>>>>> 222ec67c
 				064B0D8423F4032100C8331F /* GroupOperation.swift in Sources */,
 				06B3D10223D9E9F3005EBDD8 /* AdvancedOperation.swift in Sources */,
 				067C482623D60EE800F73096 /* KVOCrashWorkaround.swift in Sources */,
@@ -731,11 +722,8 @@
 			isa = PBXSourcesBuildPhase;
 			buildActionMask = 2147483647;
 			files = (
-<<<<<<< HEAD
 				23A1B87A21B81C710018D9D5 /* UnfairLock.swift in Sources */,
 				D29FE44224801AE600DA97AA /* ResultOperation.swift in Sources */,
-=======
->>>>>>> 222ec67c
 				064B0D8523F4032100C8331F /* GroupOperation.swift in Sources */,
 				06B3D10323D9E9F3005EBDD8 /* AdvancedOperation.swift in Sources */,
 				067C482723D60EE800F73096 /* KVOCrashWorkaround.swift in Sources */,
@@ -750,11 +738,8 @@
 			isa = PBXSourcesBuildPhase;
 			buildActionMask = 2147483647;
 			files = (
-<<<<<<< HEAD
 				23A1B87B21B81C710018D9D5 /* UnfairLock.swift in Sources */,
 				D29FE44324801AE600DA97AA /* ResultOperation.swift in Sources */,
-=======
->>>>>>> 222ec67c
 				064B0D8623F4032200C8331F /* GroupOperation.swift in Sources */,
 				06B3D10423D9E9F3005EBDD8 /* AdvancedOperation.swift in Sources */,
 				067C482823D60EE800F73096 /* KVOCrashWorkaround.swift in Sources */,
@@ -769,11 +754,8 @@
 			isa = PBXSourcesBuildPhase;
 			buildActionMask = 2147483647;
 			files = (
-<<<<<<< HEAD
 				23A1B87C21B81C710018D9D5 /* UnfairLock.swift in Sources */,
 				D29FE44424801AE600DA97AA /* ResultOperation.swift in Sources */,
-=======
->>>>>>> 222ec67c
 				064B0D8723F4032200C8331F /* GroupOperation.swift in Sources */,
 				06B3D10523D9E9F3005EBDD8 /* AdvancedOperation.swift in Sources */,
 				067C482923D60EE800F73096 /* KVOCrashWorkaround.swift in Sources */,
